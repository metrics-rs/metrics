--- conflicted
+++ resolved
@@ -94,17 +94,10 @@
 //! ```rust
 //! # use metrics::Recorder;
 //! # use metrics_core::Key;
-<<<<<<< HEAD
-//! # struct SimpleRecorder;
-//! # impl Recorder for SimpleRecorder {
+//! # struct LogRecorder;
+//! # impl Recorder for LogRecorder {
 //! #     fn increment_counter(&self, _key: Key, _value: u64) {}
 //! #     fn update_gauge(&self, _key: Key, _value: i64) {}
-=======
-//! # struct LogRecorder;
-//! # impl Recorder for LogRecorder {
-//! #     fn record_counter(&self, _key: Key, _value: u64) {}
-//! #     fn record_gauge(&self, _key: Key, _value: i64) {}
->>>>>>> c30f256f
 //! #     fn record_histogram(&self, _key: Key, _value: u64) {}
 //! # }
 //! use metrics::SetRecorderError;
@@ -127,17 +120,10 @@
 //! ```rust
 //! # use metrics::Recorder;
 //! # use metrics_core::Key;
-<<<<<<< HEAD
-//! # struct SimpleRecorder;
-//! # impl Recorder for SimpleRecorder {
+//! # struct LogRecorder;
+//! # impl Recorder for LogRecorder {
 //! #     fn increment_counter(&self, _key: Key, _value: u64) {}
 //! #     fn update_gauge(&self, _key: Key, _value: i64) {}
-=======
-//! # struct LogRecorder;
-//! # impl Recorder for LogRecorder {
-//! #     fn record_counter(&self, _key: Key, _value: u64) {}
-//! #     fn record_gauge(&self, _key: Key, _value: i64) {}
->>>>>>> c30f256f
 //! #     fn record_histogram(&self, _key: Key, _value: u64) {}
 //! # }
 //! use metrics::SetRecorderError;
