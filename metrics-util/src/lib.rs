--- conflicted
+++ resolved
@@ -8,13 +8,7 @@
 pub use bucket::AtomicBucket;
 
 #[cfg(feature = "debugging")]
-<<<<<<< HEAD
-mod debugging;
-#[cfg(feature = "debugging")]
-pub use debugging::{DebugValue, DebuggingRecorder, Snapshotter, Snapshot};
-=======
 pub mod debugging;
->>>>>>> a5e448ba
 
 #[cfg(feature = "handles")]
 mod handles;
