[package]
name = "metrics-util"
version = "0.4.0-alpha.4"
authors = ["Toby Lawrence <toby@nuclearfurnace.com>"]
edition = "2018"

license = "MIT"

description = "Helper types/functions used by the metrics ecosystem."
homepage = "https://github.com/metrics-rs/metrics"
repository = "https://github.com/metrics-rs/metrics"
documentation = "https://docs.rs/metrics-util"
readme = "README.md"

categories = ["development-tools::debugging"]
keywords = ["metrics", "quantile", "percentile"]

[lib]
bench = false

[[bench]]
name = "bucket"
harness = false

[[bench]]
name = "registry"
harness = false

[[bench]]
name = "streaming_integers"
harness = false

[dependencies]
metrics = { version = "0.13.0-alpha.1", path = "../metrics", features = ["std"] }
<<<<<<< HEAD
crossbeam-epoch = "0.9"
crossbeam-utils = "0.7"
=======
crossbeam-epoch = "0.8"
crossbeam-utils = "0.8"
>>>>>>> dc6164fd
serde = "1.0"
arc-swap = "0.4"
atomic-shim = "0.1"
parking_lot = "0.11"
aho-corasick = { version = "0.7", optional = true }
dashmap = "3"

[dev-dependencies]
criterion = "0.3"
lazy_static = "1.3"
rand = { version = "0.7", features = ["small_rng"] }
rand_distr = "0.3"

[features]
default = ["std", "layer-filter"]
std = []
layer-filter = ["aho-corasick"]<|MERGE_RESOLUTION|>--- conflicted
+++ resolved
@@ -32,13 +32,8 @@
 
 [dependencies]
 metrics = { version = "0.13.0-alpha.1", path = "../metrics", features = ["std"] }
-<<<<<<< HEAD
 crossbeam-epoch = "0.9"
-crossbeam-utils = "0.7"
-=======
-crossbeam-epoch = "0.8"
 crossbeam-utils = "0.8"
->>>>>>> dc6164fd
 serde = "1.0"
 arc-swap = "0.4"
 atomic-shim = "0.1"
